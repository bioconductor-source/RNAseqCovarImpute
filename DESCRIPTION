Package: RNAseqCovarImpute
Title: Impute Covariate Data in RNA Sequencing Studies
<<<<<<< HEAD
Version: 0.99.13
=======
Version: 1.1.0
>>>>>>> 42cc5646
Authors@R: c(
    person("Brennan", "Baker", email = "brennanhilton@gmail.com", role = c("aut", "cre"),
           comment = c(ORCID = "0000-0001-5459-9141")),
    person("Sheela", "Sathyanarayana", role = "aut"),
    person("Adam", "Szpiro", role = "aut"),
    person("James", "MacDonald", role = "aut"),
    person("Alison", "Paquette", role = "aut"))    
URL: https://github.com/brennanhilton/RNAseqCovarImpute
BugReports: https://github.com/brennanhilton/RNAseqCovarImpute/issues
Description: The RNAseqCovarImpute package implements multiple imputation of missing covariates and differential gene 
    expression analysis by: 1) Randomly binning genes into smaller groups, 2) Creating M imputed datasets separately 
    within each bin, where the imputation predictor matrix includes all covariates and the log counts per million (CPM) 
    for the genes within each bin, 3) Estimating gene expression changes using voom followed by lmFit functions, separately 
    on each M imputed dataset within each gene bin, 4) Un-binning the gene sets and stacking the M sets of model results 
    before applying the squeezeVar function to apply a variance shrinking Bayesian procedure to each M set of model results, 
    5) Pooling the results with Rubins’ rules to produce combined coefficients, standard errors, and P-values, and 6) 
    Adjusting P-values for multiplicity to account for false discovery rate (FDR).
License: GPL-3
Encoding: UTF-8
Roxygen: list(markdown = TRUE)
RoxygenNote: 7.2.3
VignetteBuilder: knitr
biocViews: RNASeq, GeneExpression, DifferentialExpression, Sequencing
Suggests: 
    BiocStyle,
    knitr,
    rmarkdown,
    tidyr,
    stringr,
    testthat (>= 3.0.0)
Depends: R (>= 4.3.0)
Imports:
    Biobase,
    BiocParallel,
    stats,
    limma,
    dplyr,
    magrittr,
    rlang,
    edgeR,
    foreach,
    mice
Config/testthat/edition: 3
Collate: 
    'RNAseqCovarImpute-package.R'
    'combine_rubins.R'
    'example_DGE.R'
    'example_data.R'
    'get_gene_bin_intervals.R'
    'impute_by_gene_bin_helper.R'
    'impute_by_gene_bin.R'
    'voom_sx_sy.R'
    'lowess_all_gene_bins.R'
    'voom_master_lowess.R'
    'limmavoom_imputed_data_list_helper.R'
    'limmavoom_imputed_data_list.R'<|MERGE_RESOLUTION|>--- conflicted
+++ resolved
@@ -1,10 +1,6 @@
 Package: RNAseqCovarImpute
 Title: Impute Covariate Data in RNA Sequencing Studies
-<<<<<<< HEAD
-Version: 0.99.13
-=======
 Version: 1.1.0
->>>>>>> 42cc5646
 Authors@R: c(
     person("Brennan", "Baker", email = "brennanhilton@gmail.com", role = c("aut", "cre"),
            comment = c(ORCID = "0000-0001-5459-9141")),
